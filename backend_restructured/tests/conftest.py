"""Test configuration for the Smart CRM SaaS backend."""

import pytest
import os
import sys
from sqlalchemy import create_engine
from sqlalchemy.orm import sessionmaker, Session
from datetime import datetime, timedelta

# Add the parent directory to sys.path to allow imports from the application
parent_dir = os.path.dirname(os.path.dirname(os.path.abspath(__file__)))
sys.path.append(parent_dir)

# Now we can import from the app module
from app.core.database import Base, get_database_session
from app.models.user_model import User
<<<<<<< HEAD
from app.core.security import hash_password, create_access_token
from app.core.config import settings
from app.core.database import engine as prod_engine
=======
from app.auth.auth import hash_password, create_access_token
from fastapi.testclient import TestClient
>>>>>>> 7d7a5c87

# Use a file-based SQLite database for testing to ensure persistence across connections
TEST_DATABASE_URL = "sqlite:///test.db"

@pytest.fixture(scope="session")
def engine():
    """Create a synchronous SQLite engine for testing."""
    # Remove the test.db file if it exists to ensure a clean state
    if os.path.exists("test.db"):
        os.remove("test.db")
    test_engine = create_engine(TEST_DATABASE_URL, connect_args={"check_same_thread": False}, echo=True)
    # Import all models to ensure they are registered with Base.metadata
    from app.models import user_model, client_model, project_model, financial_model
    from app.models import client_note_model, client_history_model, project_milestone_model
    from app.models import api_key_model, user_preference_model
    
<<<<<<< HEAD
    # Drop all tables first to ensure clean state
    Base.metadata.drop_all(bind=test_engine)
=======
    # Import specific model classes to ensure they're registered
    from app.models.user_model import User
    from app.models.client_model import Client
    from app.models.project_model import Project
    from app.models.financial_model import Payment, Invoice, Expense
    from app.models.client_note_model import ClientNote
    from app.models.client_history_model import ClientHistory
    
>>>>>>> 7d7a5c87
    # Create all tables
    Base.metadata.create_all(bind=test_engine)
    
    yield test_engine
    Base.metadata.drop_all(bind=test_engine)
    test_engine.dispose()
    # Clean up the test.db file after tests
    if os.path.exists("test.db"):
        os.remove("test.db")

@pytest.fixture(autouse=True)
def setup_test_database(db_session):
    """Setup test database before each test."""
    # Clear all tables before each test
    for table in reversed(Base.metadata.sorted_tables):
        db_session.execute(table.delete())
    db_session.commit()
    
    try:
<<<<<<< HEAD
        yield
    finally:
        db_session.rollback()

@pytest.fixture
def db_session(engine):
    """Create a fresh database session for each test."""
    TestingSessionLocal = sessionmaker(autocommit=False, autoflush=False, bind=engine)
    session = TestingSessionLocal()
    
    try:
        yield session
    finally:
        session.rollback()
        session.close()

@pytest.fixture(autouse=True)
def override_dependency(db_session):
    """Override the database dependency."""
=======
        yield session
    finally:
        # Clean up
        session.rollback()
        session.close()
        Base.metadata.drop_all(bind=engine)

@pytest.fixture(scope="function")
def test_client(db_session):
    """Create a test client with database dependency override."""
>>>>>>> 7d7a5c87
    def override_get_db():
        try:
            yield db_session
        finally:
<<<<<<< HEAD
            pass  # Session closure is handled by db_session fixture

    from main import app
    app.dependency_overrides[get_database_session] = override_get_db
=======
            pass  # Don't close here, let the db_session fixture handle it
    
    app.dependency_overrides[get_database_session] = override_get_db
    
    try:
        with TestClient(app) as client:
            yield client
    finally:
        app.dependency_overrides.clear()

@pytest.fixture(scope="session", autouse=True)
def create_tables(engine):
    """Create all tables in the database."""
    # Import all models to ensure they are registered with Base.metadata
    from app.models import user_model, client_model, project_model, financial_model
    from app.models import client_note_model, client_history_model, project_milestone_model
    from app.models import api_key_model, user_preference_model
    
    # Import specific model classes to ensure they're registered
    from app.models.user_model import User
    from app.models.client_model import Client
    from app.models.project_model import Project
    from app.models.financial_model import Payment, Invoice, Expense
    from app.models.client_note_model import ClientNote
    from app.models.client_history_model import ClientHistory
    
    # Create all tables
    Base.metadata.create_all(engine)
>>>>>>> 7d7a5c87
    yield
    app.dependency_overrides.clear()

@pytest.fixture
def seed_database(db_session: Session):
    """Seed the database with test data."""
    # Create test users
    admin_user = User(
        email="admin@example.com",
        hashed_password=hash_password("admin_password"),
        full_name="Admin User",
        role="admin",
        is_admin=True,
        is_active=True
    )
    
    regular_user = User(
        email=f"user_{datetime.now().timestamp()}@example.com",
        hashed_password=hash_password("user_password"),
        full_name="Regular User",
        role="user",
        is_admin=False
    )
    
    db_session.add_all([admin_user, regular_user])
    db_session.commit()
    db_session.refresh(admin_user)
    db_session.refresh(regular_user)

    # Create user preferences
    from app.models.user_preference_model import UserPreference
    
    admin_preferences = UserPreference(
        user_id=admin_user.id,
        theme="light",
        notifications_enabled=True,
        dashboard_layout="default"
    )

    user_preferences = UserPreference(
        user_id=regular_user.id,
        theme="dark",
        notifications_enabled=True,
        dashboard_layout="compact"
    )

    db_session.add_all([admin_preferences, user_preferences])
    db_session.commit()
    
    # Create test clients
    from app.models.client_model import Client
    
    test_client_1 = Client(
        company_name=f"Test Company 1 {datetime.now().timestamp()}",
        contact_person_name="John Doe",
        email=f"john_{datetime.now().timestamp()}@testcompany1.com",
        phone_number="1234567890",
        address="123 Test St, Test City, TC 12345",
        industry="Technology",
        platform_preference="Web",
        general_notes="Test client for automated testing",
        assigned_user_id=admin_user.id
    )
    
    test_client_2 = Client(
        company_name=f"Test Company 2 {datetime.now().timestamp()}",
        contact_person_name="Jane Smith",
        email=f"jane_{datetime.now().timestamp()}@testcompany2.com",
        phone_number="0987654321",
        address="456 Test Ave, Test City, TC 54321",
        industry="Finance",
        platform_preference="Mobile",
        general_notes="Another test client",
        assigned_user_id=regular_user.id
    )
    
    db_session.add_all([test_client_1, test_client_2])
    db_session.commit()
    db_session.refresh(test_client_1)
    db_session.refresh(test_client_2)
    
<<<<<<< HEAD
=======
    # Create test financial data
    from app.models.financial_model import Invoice, Payment
    from datetime import datetime, timedelta
    
    # Create test invoices
    test_invoice_1 = Invoice(
        id=1,
        client_id=test_client_1.id,
        project_id=1,  # Add project_id field
        amount=5000.0,
        issue_date=datetime.now(),
        due_date=datetime.now() + timedelta(days=30),
        status="sent",
        notes="Test invoice 1",  # Use notes instead of description
        items='[]'  # JSON string instead of Python list
    )
    
    test_invoice_2 = Invoice(
        id=2,
        client_id=test_client_2.id,
        project_id=1,  # Add project_id field
        amount=3000.0,
        issue_date=datetime.now(),
        due_date=datetime.now() + timedelta(days=15),
        status="paid",
        notes="Test invoice 2",  # Use notes instead of description
        items='[]'  # JSON string instead of Python list
    )
    
    db_session.add_all([test_invoice_1, test_invoice_2])
    db_session.commit()
    db_session.refresh(test_invoice_1)
    db_session.refresh(test_invoice_2)
    
    # Create test payments
    test_payment_1 = Payment(
        id=1,
        invoice_id=test_invoice_2.id,
        client_id=test_client_2.id,
        project_id=1,  # Add project_id to avoid validation errors
        amount=3000.0,
        payment_date=datetime.now(),
        method="credit_card",  # Use method instead of payment_method
        transaction_id="txn_test_123",
        payment_gateway_id="gw_test_123"  # Add payment_gateway_id field
    )
    
    db_session.add(test_payment_1)
    db_session.commit()
    db_session.refresh(test_payment_1)
    
>>>>>>> 7d7a5c87
    return {
        "admin_user": admin_user,
        "regular_user": regular_user,
        "test_client_1": test_client_1,
        "test_client_2": test_client_2
    }

@pytest.fixture
def admin_token():
    """Create a JWT token for the admin user."""
    return create_access_token(
        data={"sub": "admin@example.com", "role": "admin"},
        expires_delta=timedelta(minutes=30)
    )

@pytest.fixture
def user_token():
    """Create a JWT token for a regular user."""
    return create_access_token(
        data={"sub": "user@example.com", "role": "user"},
        expires_delta=timedelta(minutes=30)
    )

@pytest.fixture
def admin_headers(admin_token):
    """Create headers with admin JWT token."""
    return {"Authorization": f"Bearer {admin_token}"}

@pytest.fixture
def user_headers(user_token):
    """Create headers with user JWT token."""
    return {"Authorization": f"Bearer {user_token}"}<|MERGE_RESOLUTION|>--- conflicted
+++ resolved
@@ -14,14 +14,10 @@
 # Now we can import from the app module
 from app.core.database import Base, get_database_session
 from app.models.user_model import User
-<<<<<<< HEAD
-from app.core.security import hash_password, create_access_token
+from app.auth.auth import hash_password, create_access_token
+from fastapi.testclient import TestClient
 from app.core.config import settings
 from app.core.database import engine as prod_engine
-=======
-from app.auth.auth import hash_password, create_access_token
-from fastapi.testclient import TestClient
->>>>>>> 7d7a5c87
 
 # Use a file-based SQLite database for testing to ensure persistence across connections
 TEST_DATABASE_URL = "sqlite:///test.db"
@@ -38,10 +34,8 @@
     from app.models import client_note_model, client_history_model, project_milestone_model
     from app.models import api_key_model, user_preference_model
     
-<<<<<<< HEAD
     # Drop all tables first to ensure clean state
     Base.metadata.drop_all(bind=test_engine)
-=======
     # Import specific model classes to ensure they're registered
     from app.models.user_model import User
     from app.models.client_model import Client
@@ -49,8 +43,6 @@
     from app.models.financial_model import Payment, Invoice, Expense
     from app.models.client_note_model import ClientNote
     from app.models.client_history_model import ClientHistory
-    
->>>>>>> 7d7a5c87
     # Create all tables
     Base.metadata.create_all(bind=test_engine)
     
@@ -70,7 +62,6 @@
     db_session.commit()
     
     try:
-<<<<<<< HEAD
         yield
     finally:
         db_session.rollback()
@@ -90,32 +81,13 @@
 @pytest.fixture(autouse=True)
 def override_dependency(db_session):
     """Override the database dependency."""
-=======
-        yield session
-    finally:
-        # Clean up
-        session.rollback()
-        session.close()
-        Base.metadata.drop_all(bind=engine)
-
-@pytest.fixture(scope="function")
-def test_client(db_session):
-    """Create a test client with database dependency override."""
->>>>>>> 7d7a5c87
     def override_get_db():
         try:
             yield db_session
         finally:
-<<<<<<< HEAD
             pass  # Session closure is handled by db_session fixture
-
     from main import app
     app.dependency_overrides[get_database_session] = override_get_db
-=======
-            pass  # Don't close here, let the db_session fixture handle it
-    
-    app.dependency_overrides[get_database_session] = override_get_db
-    
     try:
         with TestClient(app) as client:
             yield client
@@ -140,11 +112,10 @@
     
     # Create all tables
     Base.metadata.create_all(engine)
->>>>>>> 7d7a5c87
     yield
-    app.dependency_overrides.clear()
-
-@pytest.fixture
+    Base.metadata.drop_all(engine)
+
+@pytest.fixture(scope="function")
 def seed_database(db_session: Session):
     """Seed the database with test data."""
     # Create test users
@@ -222,8 +193,6 @@
     db_session.refresh(test_client_1)
     db_session.refresh(test_client_2)
     
-<<<<<<< HEAD
-=======
     # Create test financial data
     from app.models.financial_model import Invoice, Payment
     from datetime import datetime, timedelta
@@ -275,7 +244,6 @@
     db_session.commit()
     db_session.refresh(test_payment_1)
     
->>>>>>> 7d7a5c87
     return {
         "admin_user": admin_user,
         "regular_user": regular_user,
